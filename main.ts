import { mkdtemp } from "node:fs/promises";
import { tmpdir } from "node:os";
import { join } from "node:path";
import { flatMorph } from "@ark/util";
import { encode as toonEncode } from "@toon-format/toon";
import { type } from "arktype";
import { agents } from "./agents/index.ts";
import type { AgentResult } from "./agents/shared.ts";
import type { AgentName, AgentName as AgentNameType, Payload } from "./external.ts";
import { agentsManifest } from "./external.ts";
import { createMcpConfigs } from "./mcp/config.ts";
import { startMcpHttpServer } from "./mcp/server.ts";
import { modes } from "./modes.ts";
import packageJson from "./package.json" with { type: "json" };
import { fetchRepoSettings, fetchWorkflowRunInfo } from "./utils/api.ts";
import { log } from "./utils/cli.ts";
import {
  parseRepoContext,
  type RepoContext,
  revokeGitHubInstallationToken,
  setupGitHubInstallationToken,
} from "./utils/github.ts";
import { setupGitAuth, setupGitBranch, setupGitConfig } from "./utils/setup.ts";

// runtime validation using agents (needed for ArkType)
// Note: The AgentName type is defined in external.ts, this is the runtime validator

export const AgentInputKey = type.enumerated(
  ...Object.values(agents).flatMap((agent) => agent.apiKeyNames)
);
export type AgentInputKey = typeof AgentInputKey.infer;

const keyInputDefs = flatMorph(agents, (_, agent) =>
  agent.apiKeyNames.map((inputKey) => [inputKey, "string | undefined?"] as const)
);

export const Inputs = type({
  prompt: "string",
  ...keyInputDefs,
});

export type Inputs = typeof Inputs.infer;

export interface MainResult {
  success: boolean;
  output?: string | undefined;
  error?: string | undefined;
}

export async function main(inputs: Inputs): Promise<MainResult> {
  let mcpServerClose: (() => Promise<void>) | undefined;

  try {
    // parse payload early to extract agent
    const payload = parsePayload(inputs);

    const partialCtx = await initializeContext(inputs, payload);
    const ctx = partialCtx as MainContext;

    setupGitAuth({
      githubInstallationToken: ctx.githubInstallationToken,
      repoContext: ctx.repoContext,
    });
    await setupTempDirectory(ctx);

    setupGitBranch(ctx.payload);
    await startMcpServer(ctx);
    mcpServerClose = ctx.mcpServerClose;
    setupMcpServers(ctx);
    await installAgentCli(ctx);
    validateApiKey(ctx);

    const result = await runAgent(ctx);
    return await handleAgentResult(result);
  } catch (error) {
    const errorMessage = error instanceof Error ? error.message : "Unknown error occurred";
    log.error(errorMessage);
    await log.writeSummary();
    return {
      success: false,
      error: errorMessage,
    };
  } finally {
    if (mcpServerClose) {
      await mcpServerClose();
    }
    await revokeGitHubInstallationToken();
  }
}

/**
 * Get agents that have matching API keys in the inputs
 */
function getAvailableAgents(inputs: Inputs): (typeof agents)[AgentNameType][] {
  return Object.values(agents).filter((agent) =>
    agent.apiKeyNames.some((inputKey) => inputs[inputKey])
  );
}

/**
 * Get all possible API key names from agentsManifest using flatMorph
 */
function getAllPossibleKeyNames(): string[] {
  return Object.keys(
    flatMorph(agentsManifest, (_, manifest) =>
      manifest.apiKeyNames.map((keyName) => [keyName, true] as const)
    )
  );
}

/**
 * Throw an error for missing API key with helpful message linking to repo settings
 */
function throwMissingApiKeyError({
  agentName,
  inputKeys,
  repoContext,
}: {
  agentName: string | null;
  inputKeys: string[];
  repoContext: RepoContext;
}): never {
  const apiUrl = process.env.API_URL || "https://pullfrog.ai";
  const settingsUrl = `${apiUrl}/console/${repoContext.owner}/${repoContext.name}`;

  const secretNames = inputKeys.map((key) => `\`${key.toUpperCase()}\``);
  const secretNameList =
    inputKeys.length === 1 ? secretNames[0] : `one of ${secretNames.join(" or ")}`;

  const githubRepoUrl = `https://github.com/${repoContext.owner}/${repoContext.name}`;
  const githubSecretsUrl = `${githubRepoUrl}/settings/secrets/actions`;

  let message = `${
    agentName === null
      ? "Pullfrog has no agent configured and no API keys are available in the environment."
      : `Pullfrog is configured to use ${agentName}, but the associated API key was not provided.`
  }

To fix this, add the required secret to your GitHub repository:

1. Go to: ${githubSecretsUrl}
2. Click "New repository secret"
3. Set the name to ${secretNameList}
4. Set the value to your API key
5. Click "Add secret"`;

  if (agentName === null) {
    message += `\n\nAlternatively, configure Pullfrog to use an agent at ${settingsUrl}`;
  }

  log.error(message);
  throw new Error(message);
}

interface MainContext {
  inputs: Inputs;
  githubInstallationToken: string;
  repoContext: RepoContext;
  agentName: AgentNameType;
  agent: (typeof agents)[AgentNameType];
  sharedTempDir: string;
  payload: Payload;
  mcpServerUrl: string;
  mcpServerClose: () => Promise<void>;
  mcpServers: ReturnType<typeof createMcpConfigs>;
  cliPath: string;
  apiKey: string;
}

async function initializeContext(
  inputs: Inputs,
  payload: Payload
): Promise<
  Omit<MainContext, "mcpServerUrl" | "mcpServerClose" | "mcpServers" | "cliPath" | "apiKey">
> {
  log.info(`🐸 Running pullfrog/action@${packageJson.version}...`);
  Inputs.assert(inputs);
  setupGitConfig();

  const githubInstallationToken = await setupGitHubInstallationToken();
  const repoContext = parseRepoContext();

  // resolve agent and update payload with resolved agent name
  const { agentName, agent } = await resolveAgent(
    inputs,
    payload,
    githubInstallationToken,
    repoContext
  );
  const resolvedPayload = { ...payload, agent: agentName };

  return {
    inputs,
    githubInstallationToken,
    repoContext,
    agentName,
    agent,
    payload: resolvedPayload,
    sharedTempDir: "",
  };
}

async function resolveAgent(
  inputs: Inputs,
  payload: Payload,
  githubInstallationToken: string,
  repoContext: RepoContext
): Promise<{ agentName: AgentNameType; agent: (typeof agents)[AgentNameType] }> {
  const repoSettings = await fetchRepoSettings({
    token: githubInstallationToken,
    repoContext,
  });

  const agentOverride = process.env.AGENT_OVERRIDE as AgentName | undefined;
  const configuredAgentName = agentOverride || payload.agent || repoSettings.defaultAgent || null;

  if (configuredAgentName) {
    const agentName = configuredAgentName;
    const agent = agents[agentName];
    if (!agent) {
      throw new Error(`invalid agent name: ${agentName}`);
    }
    log.info(`Selected configured agent: ${agentName}`);
    return { agentName, agent };
  }

  const availableAgents = getAvailableAgents(inputs);
  const availableAgentNames = availableAgents.map((agent) => agent.name).join(", ");
  log.debug(`Available agents: ${availableAgentNames || "none"}`);

  if (availableAgents.length === 0) {
    throwMissingApiKeyError({
      agentName: configuredAgentName,
      inputKeys: getAllPossibleKeyNames(),
      repoContext,
    });
  }

  const agentName = availableAgents[0].name;
  const agent = availableAgents[0];
  log.info(`No agent configured, defaulting to first available agent: ${agentName}`);
  return { agentName, agent };
}

async function setupTempDirectory(
  ctx: Omit<MainContext, "payload" | "mcpServers" | "cliPath" | "apiKey">
): Promise<void> {
  ctx.sharedTempDir = await mkdtemp(join(tmpdir(), "pullfrog-"));
  process.env.PULLFROG_TEMP_DIR = ctx.sharedTempDir;
  log.info(`📂 PULLFROG_TEMP_DIR has been created at ${ctx.sharedTempDir}`);
}

function parsePayload(inputs: Inputs): Payload {
  try {
    const parsedPrompt = JSON.parse(inputs.prompt);
    if (!("~pullfrog" in parsedPrompt)) {
      throw new Error();
    }
    return parsedPrompt as Payload;
  } catch {
    return {
      "~pullfrog": true,
      agent: null,
      prompt: inputs.prompt,
      event: {
        trigger: "unknown",
      },
      modes,
    };
  }
}

async function startMcpServer(ctx: MainContext): Promise<void> {
<<<<<<< HEAD
  // Set environment variables for MCP server tools
  const repoContext = parseRepoContext();
  const githubRepository = `${repoContext.owner}/${repoContext.name}`;
  const allModes = [...modes, ...(ctx.payload.modes || [])];

  process.env.GITHUB_REPOSITORY = githubRepository;
  process.env.PULLFROG_MODES = JSON.stringify(allModes);
  process.env.PULLFROG_PAYLOAD = JSON.stringify(ctx.payload);
  process.env.PULLFROG_AGENT = ctx.agentName;

  // GITHUB_RUN_ID is already set in GitHub Actions, no need to set it here
=======
  // fetch the pre-created progress comment ID from the database
  // this must be set BEFORE starting the MCP server so comment.ts can read it
  const runId = process.env.GITHUB_RUN_ID;
  if (runId) {
    const workflowRunInfo = await fetchWorkflowRunInfo(runId);
    if (workflowRunInfo.progressCommentId) {
      process.env.PULLFROG_PROGRESS_COMMENT_ID = workflowRunInfo.progressCommentId;
      log.info(`📝 Using pre-created progress comment: ${workflowRunInfo.progressCommentId}`);
    }
  }
>>>>>>> cc0fdabb

  const allModes = [...modes, ...(ctx.payload.modes || [])];
  const { url, close } = await startMcpHttpServer({ payload: ctx.payload, modes: allModes });
  ctx.mcpServerUrl = url;
  ctx.mcpServerClose = close;
  log.info(`🚀 MCP server started at ${url}`);
}

function setupMcpServers(ctx: MainContext): void {
  ctx.mcpServers = createMcpConfigs(ctx.mcpServerUrl);
  log.debug(`📋 MCP Config: ${JSON.stringify(ctx.mcpServers, null, 2)}`);
}

async function installAgentCli(ctx: MainContext): Promise<void> {
  // gemini is the only agent that needs githubInstallationToken for install
  if (ctx.agentName === "gemini") {
    ctx.cliPath = await ctx.agent.install(ctx.githubInstallationToken);
  } else {
    ctx.cliPath = await ctx.agent.install();
  }
}

function validateApiKey(ctx: MainContext): void {
  const matchingInputKey = ctx.agent.apiKeyNames.find((inputKey) => ctx.inputs[inputKey]);
  if (!matchingInputKey) {
    throwMissingApiKeyError({
      agentName: ctx.agentName,
      inputKeys: ctx.agent.apiKeyNames,
      repoContext: ctx.repoContext,
    });
  }
  ctx.apiKey = ctx.inputs[matchingInputKey]!;
}

async function runAgent(ctx: MainContext): Promise<AgentResult> {
  log.info(`Running ${ctx.agentName}...`);
  // strip context from event
  const { context: _context, ...eventWithoutContext } = ctx.payload.event;
  // format: prompt + two newlines + TOON encoded event
  const promptContent = `${ctx.payload.prompt}\n\n${toonEncode(eventWithoutContext)}`;
  log.box(promptContent, { title: "Prompt" });

  return ctx.agent.run({
    payload: ctx.payload,
    mcpServers: ctx.mcpServers,
    apiKey: ctx.apiKey,
    cliPath: ctx.cliPath,
  });
}

async function handleAgentResult(result: AgentResult): Promise<MainResult> {
  if (!result.success) {
    return {
      success: false,
      error: result.error || "Agent execution failed",
      output: result.output!,
    };
  }

  log.success("Task complete.");
  await log.writeSummary();

  return {
    success: true,
    output: result.output || "",
  };
}<|MERGE_RESOLUTION|>--- conflicted
+++ resolved
@@ -271,19 +271,6 @@
 }
 
 async function startMcpServer(ctx: MainContext): Promise<void> {
-<<<<<<< HEAD
-  // Set environment variables for MCP server tools
-  const repoContext = parseRepoContext();
-  const githubRepository = `${repoContext.owner}/${repoContext.name}`;
-  const allModes = [...modes, ...(ctx.payload.modes || [])];
-
-  process.env.GITHUB_REPOSITORY = githubRepository;
-  process.env.PULLFROG_MODES = JSON.stringify(allModes);
-  process.env.PULLFROG_PAYLOAD = JSON.stringify(ctx.payload);
-  process.env.PULLFROG_AGENT = ctx.agentName;
-
-  // GITHUB_RUN_ID is already set in GitHub Actions, no need to set it here
-=======
   // fetch the pre-created progress comment ID from the database
   // this must be set BEFORE starting the MCP server so comment.ts can read it
   const runId = process.env.GITHUB_RUN_ID;
@@ -294,10 +281,12 @@
       log.info(`📝 Using pre-created progress comment: ${workflowRunInfo.progressCommentId}`);
     }
   }
->>>>>>> cc0fdabb
-
   const allModes = [...modes, ...(ctx.payload.modes || [])];
-  const { url, close } = await startMcpHttpServer({ payload: ctx.payload, modes: allModes });
+  const { url, close } = await startMcpHttpServer({
+    payload: ctx.payload,
+    modes: allModes,
+    agentName: ctx.agentName,
+  });
   ctx.mcpServerUrl = url;
   ctx.mcpServerClose = close;
   log.info(`🚀 MCP server started at ${url}`);
