<<<<<<< HEAD
comment on https://github.com/pullfrogai/scratch/pull/29 that writes a really funny joke about Codex
=======
Print the MCP tools available to you.
Try to call select_mode with the name "Plan".
Then tell me a joke
>>>>>>> 595b2462
<|MERGE_RESOLUTION|>--- conflicted
+++ resolved
@@ -1,7 +1,3 @@
-<<<<<<< HEAD
-comment on https://github.com/pullfrogai/scratch/pull/29 that writes a really funny joke about Codex
-=======
 Print the MCP tools available to you.
 Try to call select_mode with the name "Plan".
-Then tell me a joke
->>>>>>> 595b2462
+Then tell me a joke