import { claude } from "./claude.ts";
import { codex } from "./codex.ts";
<<<<<<< HEAD
import { cursor } from "./cursor.ts";
=======
import { jules } from "./jules.ts";
>>>>>>> 6f2ccedb

export const agents = {
  claude,
  codex,
<<<<<<< HEAD
  cursor,
=======
  jules,
>>>>>>> 6f2ccedb
} as const;

export type AgentInputKey = (typeof agents)[keyof typeof agents]["inputKey"];<|MERGE_RESOLUTION|>--- conflicted
+++ resolved
@@ -1,19 +1,13 @@
 import { claude } from "./claude.ts";
 import { codex } from "./codex.ts";
-<<<<<<< HEAD
 import { cursor } from "./cursor.ts";
-=======
 import { jules } from "./jules.ts";
->>>>>>> 6f2ccedb
 
 export const agents = {
   claude,
   codex,
-<<<<<<< HEAD
   cursor,
-=======
   jules,
->>>>>>> 6f2ccedb
 } as const;
 
 export type AgentInputKey = (typeof agents)[keyof typeof agents]["inputKey"];