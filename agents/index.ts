--- conflicted
+++ resolved
@@ -1,21 +1,13 @@
 import { claude } from "./claude.ts";
 import { codex } from "./codex.ts";
-<<<<<<< HEAD
 import { cursor } from "./cursor.ts";
-import { jules } from "./jules.ts";
-=======
 import { gemini } from "./gemini.ts";
->>>>>>> dbf906a7
 
 export const agents = {
   claude,
   codex,
-<<<<<<< HEAD
   cursor,
-  jules,
-=======
   gemini,
->>>>>>> dbf906a7
 } as const;
 
 export type AgentInputKey = (typeof agents)[keyof typeof agents]["inputKeys"][number];