--- conflicted
+++ resolved
@@ -217,34 +217,6 @@
 
 **GitHub CLI**: Prefer using MCP tools from ${ghPullfrogMcpName} for GitHub operations. The \`gh\` CLI is available as a fallback if needed, but MCP tools handle authentication and provide better integration.
 
-<<<<<<< HEAD
-**Git operations**: All git operations must use ${ghPullfrogMcpName} MCP tools to ensure proper authentication and commit attribution. Do NOT use git commands directly via Bash (e.g., \`git commit\`, \`git push\`, \`git checkout\`, \`git branch\`, \`git status\`, \`git log\`, \`git rev-parse\`) - these will use incorrect credentials and attribute commits to the wrong author. Even read-only git commands should be avoided - trust that the PR branch is already checked out correctly during setup.
-
-**Available git MCP tools**:
-- \`${ghPullfrogMcpName}/checkout_pr\` - Checkout an existing PR branch locally (handles fork PRs automatically)
-- \`${ghPullfrogMcpName}/create_branch\` - Create a new branch from a base branch
-- \`${ghPullfrogMcpName}/commit_files\` - Stage and commit files with proper authentication
-- \`${ghPullfrogMcpName}/push_branch\` - Push a branch to the remote (automatically uses correct remote for fork PRs)
-- \`${ghPullfrogMcpName}/create_pull_request\` - Create a PR from the current branch
-- \`${ghPullfrogMcpName}/get_pull_request\` - Get PR information (automatically ensures PR branch is checked out)
-- \`${ghPullfrogMcpName}/list_files\` - List files in the repository, including both tracked and untracked files. Use this to discover file structure and find files, including newly created files that haven't been committed yet.
-
-**When working on PRs**: The PR branch is automatically checked out during setup. Do NOT use Bash commands to check the current branch or git status - trust that you're on the correct branch. If you need to verify the PR, use \`${ghPullfrogMcpName}/get_pull_request\` instead.
-
-**Workflow for working on an existing PR**:
-1. Use \`${ghPullfrogMcpName}/checkout_pr\` to checkout the PR branch
-2. Make your changes using file operations
-3. Use \`${ghPullfrogMcpName}/commit_files\` to commit your changes
-4. Use \`${ghPullfrogMcpName}/push_branch\` to push (automatically pushes to fork for fork PRs)
-
-**Workflow for creating new changes**:
-1. Use \`${ghPullfrogMcpName}/create_branch\` to create a new branch
-2. Make your changes using file operations
-3. Use \`${ghPullfrogMcpName}/commit_files\` to commit your changes
-4. Use \`${ghPullfrogMcpName}/push_branch\` to push the branch
-5. Use \`${ghPullfrogMcpName}/create_pull_request\` to create a PR
-
-=======
 **Git operations**: All git operations must use ${ghPullfrogMcpName} MCP tools to ensure proper authentication and commit attribution. Do NOT use git commands directly (e.g., \`git commit\`, \`git push\`, \`git checkout\`, \`git branch\`) - these will use incorrect credentials and attribute commits to the wrong author.
 ` +
     // **Available git MCP tools**:
@@ -268,7 +240,6 @@
     // 5. Use \`${ghPullfrogMcpName}/create_pull_request\` to create a PR
 
     `
->>>>>>> a88b3d18
 **Do not attempt to configure git credentials manually** - the ${ghPullfrogMcpName} server handles all authentication internally.
 
 **Efficiency**: Trust the tools - do not repeatedly verify file contents or git status after operations. If a tool reports success, proceed to the next step. Only verify if you encounter an actual error.
