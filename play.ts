--- conflicted
+++ resolved
@@ -24,18 +24,10 @@
 
     const inputs: Required<Inputs> = {
       prompt,
-<<<<<<< HEAD
       agent: "cursor",
-      ...flatMorph(agents, (_, agent) => [
-        agent.inputKey,
-        process.env[agent.inputKey.toUpperCase()],
-      ]),
-=======
-      agent: "claude",
       ...flatMorph(agents, (_, agent) =>
         agent.inputKeys.map((inputKey) => [inputKey, process.env[inputKey.toUpperCase()]])
       ),
->>>>>>> ddb481f1
     };
 
     const result = await main(inputs);
