{
  "name": "@pullfrog/action",
  "version": "0.0.8",
  "type": "module",
  "files": [
    "index.js",
    "index.cjs",
    "index.d.ts",
    "index.d.cts",
    "agents",
    "utils",
    "main.js",
    "main.d.ts"
  ],
  "directories": {
    "example": "examples"
  },
  "scripts": {
    "test": "echo \"Error: no test specified\" && exit 1",
    "typecheck": "tsc --noEmit",
    "build": "node esbuild.config.js",
    "build:npm": "zshy",
    "build:dev": "node esbuild.config.js",
    "prepare": "husky",
    "play": "node play.ts",
    "upDeps": "pnpm up --latest"
  },
  "dependencies": {
    "@actions/core": "^1.11.1",
    "@octokit/webhooks-types": "^7.6.1",
    "dotenv": "^17.2.2",
    "execa": "^9.6.0",
    "table": "^6.9.0"
  },
  "devDependencies": {
<<<<<<< HEAD
    "@types/node": "^24.5.1",
    "@vitest/coverage-v8": "^3.2.4",
    "@vitest/ui": "^3.2.4",
    "commander": "^14.0.1",
    "esbuild": "^0.25.10",
    "husky": "^9.1.7",
    "typescript": "^5.9.2",
    "vitest": "^3.2.4",
    "zshy": "^0.4.2"
=======
    "@types/node": "^20.10.0",
    "arg": "^5.0.2",
    "esbuild": "^0.25.9",
    "husky": "^9.0.0",
    "typescript": "^5.3.0",
    "zshy": "^0.4.1"
>>>>>>> f2a1c3c1
  },
  "repository": {
    "type": "git",
    "url": "git+https://github.com/pullfrog/action.git"
  },
  "keywords": [],
  "author": "",
  "license": "ISC",
  "bugs": {
    "url": "https://github.com/pullfrog/action/issues"
  },
  "homepage": "https://github.com/pullfrog/action#readme",
  "zshy": {
    "exports": "./index.ts"
  },
  "main": "./dist/index.cjs",
  "module": "./dist/index.js",
  "types": "./dist/index.d.cts",
  "exports": {
    ".": {
      "types": "./dist/index.d.cts",
      "import": "./dist/index.js",
      "require": "./dist/index.cjs"
    }
  }
}<|MERGE_RESOLUTION|>--- conflicted
+++ resolved
@@ -33,24 +33,12 @@
     "table": "^6.9.0"
   },
   "devDependencies": {
-<<<<<<< HEAD
-    "@types/node": "^24.5.1",
-    "@vitest/coverage-v8": "^3.2.4",
-    "@vitest/ui": "^3.2.4",
-    "commander": "^14.0.1",
-    "esbuild": "^0.25.10",
-    "husky": "^9.1.7",
-    "typescript": "^5.9.2",
-    "vitest": "^3.2.4",
-    "zshy": "^0.4.2"
-=======
     "@types/node": "^20.10.0",
     "arg": "^5.0.2",
     "esbuild": "^0.25.9",
     "husky": "^9.0.0",
     "typescript": "^5.3.0",
     "zshy": "^0.4.1"
->>>>>>> f2a1c3c1
   },
   "repository": {
     "type": "git",
